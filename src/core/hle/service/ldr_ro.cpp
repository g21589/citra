// Copyright 2016 Citra Emulator Project
// Licensed under GPLv2 or any later version
// Refer to the license.txt file included.

#include "common/common_types.h"
#include "common/logging/log.h"

<<<<<<< HEAD
=======
#include "core/core.h"
#include "core/arm/arm_interface.h"
#include "core/hle/hle.h"
>>>>>>> 943ce6f6
#include "core/hle/service/ldr_ro.h"
#include "core/hle/kernel/process.h"
#include "core/hle/kernel/vm_manager.h"
#include "common/file_util.h"

////////////////////////////////////////////////////////////////////////////////////////////////////
// Namespace LDR_RO

namespace LDR_RO {

struct SegmentTableEntry {
    u32 segment_offset;
    u32 segment_size;
    u32 segment_id;
};

struct Patch {
    u32 offset;
    u8 type;
    u8 unk;
    u8 unk2;
    u8 unk3;
    u32 x;

    u8 GetTargetSegment() { return offset & 0xF; }
    u32 GetSegmentOffset() { return offset >> 4; }
};

struct Unk3Patch {
    u32 segment_offset;
    u32 patches_offset;

    u8 GetTargetSegment() { return segment_offset & 0xF; }
    u32 GetSegmentOffset() { return segment_offset >> 4; }
};

struct Unk2TableEntry {
    u32 offset_or_index; ///< Index in the CRO's segment offset table (unk1) for table1 entries, or segment_offset for table2 entries
    u32 patches_offset;
};

struct Unk2Patch {
    u32 string_offset;
    u32 table1_offset;
    u32 table1_num;
    u32 table2_offset;
    u32 table2_num;

    Unk2TableEntry* GetTable1Entry(u32 index);
    Unk2TableEntry* GetTable2Entry(u32 index);
};

Unk2TableEntry* Unk2Patch::GetTable1Entry(u32 index) {
    return reinterpret_cast<Unk2TableEntry*>(Memory::GetPointer(table1_offset) + sizeof(Unk2TableEntry) * index);
}

Unk2TableEntry* Unk2Patch::GetTable2Entry(u32 index) {
    return reinterpret_cast<Unk2TableEntry*>(Memory::GetPointer(table2_offset) + sizeof(Unk2TableEntry) * index);
}

struct ExportTableEntry {
    u32 name_offset;
    u32 segment_offset;

    u8 GetTargetSegment() { return segment_offset & 0xF; }
    u32 GetSegmentOffset() { return segment_offset >> 4; }
};

struct ImportTableEntry {
    u32 name_offset;
    u32 symbol_offset;
};

struct ExportTreeEntry {
    u16 segment_offset;
    u16 next;
    u16 next_level;
    u16 export_table_id;

    u8 GetTargetSegment() { return segment_offset & 0x7; }
    u32 GetSegmentOffset() { return segment_offset >> 3; }
};

struct ExportedSymbol {
    std::string name;
    u32 cro_base;
    u32 cro_offset;
};

struct CROHeader {
    u8 sha2_hash[0x80];
    char magic[4];
    u32 name_offset;
    u32 next_cro;
    u32 previous_cro;
    u32 file_size;
    u32 unk_size1;
    u32 unk_address;
    INSERT_PADDING_WORDS(0x4);
    u32 segment_offset;
    u32 code_offset;
    u32 code_size;
    u32 unk_offset;
    u32 unk_size;
    u32 module_name_offset;
    u32 module_name_size;
    u32 segment_table_offset;
    u32 segment_table_num;
    u32 export_table_offset;
    u32 export_table_num;
    u32 unk1_offset;
    u32 unk1_size;
    u32 export_strings_offset;
    u32 export_strings_num;
    u32 export_tree_offset;
    u32 export_tree_num;
    u32 unk2_offset;
    u32 unk2_num;
    u32 import_patches_offset;
    u32 import_patches_num;
    u32 import_table1_offset;
    u32 import_table1_num;
    u32 import_table2_offset;
    u32 import_table2_num;
    u32 import_table3_offset;
    u32 import_table3_num;
    u32 import_strings_offset;
    u32 import_strings_num;
    u32 unk3_offset;
    u32 unk3_num;
    u32 relocation_patches_offset;
    u32 relocation_patches_num;
    u32 unk4_offset; /// More patches?
    u32 unk4_num;

    u8 GetImportPatchesTargetSegment() { return segment_offset & 0xF; }
    u32 GetImportPatchesSegmentOffset() { return segment_offset >> 4; }

    SegmentTableEntry GetSegmentTableEntry(u32 index) const;
    void SetSegmentTableEntry(u32 index, const SegmentTableEntry& entry);
    ResultCode RelocateSegmentsTable(u32 base, u32 size, u32 data_section0, u32 data_section1, u32& prev_data_section0);

    ExportTableEntry* GetExportTableEntry(u32 index);
    ResultCode RelocateExportsTable(u32 base);

    ExportTreeEntry* GetExportTreeEntry(u32 index);

    Patch* GetImportPatch(u32 index);

    ImportTableEntry* GetImportTable1Entry(u32 index);
    void RelocateImportTable1(u32 base);

    ImportTableEntry* GetImportTable2Entry(u32 index);
    void RelocateImportTable2(u32 base);

    ImportTableEntry* GetImportTable3Entry(u32 index);
    void RelocateImportTable3(u32 base);

    Unk3Patch* GetUnk3PatchEntry(u32 index);

    Patch* GetRelocationPatchEntry(u32 index);

    Unk2Patch* GetUnk2PatchEntry(u32 index);

    u32 GetUnk1TableEntry(u32 index);

    void RelocateUnk2Patches(u32 base);

    bool VerifyAndRelocateOffsets(u32 base, u32 size);
};

static std::unordered_map<std::string, ExportedSymbol> loaded_exports;
static std::vector<u32> loaded_cros;

SegmentTableEntry CROHeader::GetSegmentTableEntry(u32 index) const {
    SegmentTableEntry entry;
    memcpy(&entry, Memory::GetPointer(segment_table_offset + sizeof(SegmentTableEntry) * index), sizeof(SegmentTableEntry));
    return entry;
}

void CROHeader::SetSegmentTableEntry(u32 index, const SegmentTableEntry& entry) {
    memcpy(Memory::GetPointer(segment_table_offset + sizeof(SegmentTableEntry) * index), &entry, sizeof(SegmentTableEntry));
}

ResultCode CROHeader::RelocateSegmentsTable(u32 base, u32 size, u32 data_section0, u32 data_section1, u32& prev_data_section0) {
    u32 cro_end = base + size;

    prev_data_section0 = 0;
    for (int i = 0; i < segment_table_num; ++i) {
        SegmentTableEntry entry = GetSegmentTableEntry(i);
        if (entry.segment_id == 2) {
            prev_data_section0 = entry.segment_offset;
            entry.segment_offset = data_section0;
        } else if (entry.segment_id == 3) {
            entry.segment_offset = data_section1;
        } else if (entry.segment_offset) {
            entry.segment_offset += base;
            if (entry.segment_offset > cro_end)
                return ResultCode(0xD9012C19);
        }
        SetSegmentTableEntry(i, entry);
    }

    return RESULT_SUCCESS;
}

ExportTreeEntry* CROHeader::GetExportTreeEntry(u32 index) {
    return reinterpret_cast<ExportTreeEntry*>(Memory::GetPointer(export_tree_offset + sizeof(ExportTreeEntry) * index));
}

u32 CROHeader::GetUnk1TableEntry(u32 index) {
    return *reinterpret_cast<u32*>(Memory::GetPointer(unk1_offset + sizeof(u32) * index));
}

ExportTableEntry* CROHeader::GetExportTableEntry(u32 index) {
    return reinterpret_cast<ExportTableEntry*>(Memory::GetPointer(export_table_offset + sizeof(ExportTableEntry) * index));
}

ResultCode CROHeader::RelocateExportsTable(u32 base) {
    for (int i = 0; i < export_table_num; ++i) {
        ExportTableEntry* entry = GetExportTableEntry(i);
        if (entry->name_offset)
            entry->name_offset += base;

        if (entry->name_offset < export_strings_offset ||
            entry->name_offset > export_strings_offset + export_strings_num)
            return ResultCode(0xD9012C11);
    }

    return RESULT_SUCCESS;
}

Patch* CROHeader::GetImportPatch(u32 index) {
    return reinterpret_cast<Patch*>(Memory::GetPointer(import_patches_offset + sizeof(Patch) * index));
}

ImportTableEntry* CROHeader::GetImportTable1Entry(u32 index) {
    return reinterpret_cast<ImportTableEntry*>(Memory::GetPointer(import_table1_offset + sizeof(ImportTableEntry) * index));
}

ImportTableEntry* CROHeader::GetImportTable2Entry(u32 index) {
    return reinterpret_cast<ImportTableEntry*>(Memory::GetPointer(import_table2_offset + sizeof(ImportTableEntry) * index));
}

ImportTableEntry* CROHeader::GetImportTable3Entry(u32 index) {
    return reinterpret_cast<ImportTableEntry*>(Memory::GetPointer(import_table3_offset + sizeof(ImportTableEntry) * index));
}

void CROHeader::RelocateImportTable1(u32 base) {
    for (int i = 0; i < import_table1_num; ++i) {
        ImportTableEntry* entry = GetImportTable1Entry(i);
        if (entry->name_offset)
            entry->name_offset += base;
        if (entry->symbol_offset)
            entry->symbol_offset += base;
    }
}

void CROHeader::RelocateImportTable2(u32 base) {
    for (int i = 0; i < import_table2_num; ++i) {
        ImportTableEntry* entry = GetImportTable2Entry(i);
        if (entry->symbol_offset)
            entry->symbol_offset += base;
    }
}

void CROHeader::RelocateImportTable3(u32 base) {
    for (int i = 0; i < import_table3_num; ++i) {
        ImportTableEntry* entry = GetImportTable3Entry(i);
        if (entry->symbol_offset)
            entry->symbol_offset += base;
    }
}

void CROHeader::RelocateUnk2Patches(u32 base) {
    for (int i = 0; i < unk2_num; ++i) {
        Unk2Patch* entry = GetUnk2PatchEntry(i);
        if (entry->string_offset)
            entry->string_offset += base;
        if (entry->table1_offset)
            entry->table1_offset += base;
        if (entry->table2_offset)
            entry->table2_offset += base;
    }
}

Unk3Patch* CROHeader::GetUnk3PatchEntry(u32 index) {
    return reinterpret_cast<Unk3Patch*>(Memory::GetPointer(unk3_offset * sizeof(Unk3Patch) * index));
}

Patch* CROHeader::GetRelocationPatchEntry(u32 index) {
    return reinterpret_cast<Patch*>(Memory::GetPointer(relocation_patches_offset + sizeof(Patch) * index));
}

Unk2Patch* CROHeader::GetUnk2PatchEntry(u32 index) {
    return reinterpret_cast<Unk2Patch*>(Memory::GetPointer(unk2_offset + sizeof(Unk2Patch) * index));
}

bool CROHeader::VerifyAndRelocateOffsets(u32 base, u32 size) {
    u32 end = base + size;

    // Error if the magic is invalid
    if (memcmp(magic, "CRO0", 4) != 0)
        return false;

    // If these values are set the game might be trying to load the same CRO multiple times
    if (next_cro || previous_cro)
        return false;

    // This seems to be a hard limit set by the RO module
    if (file_size >= 0x10000000 || unk_size1 >= 0x10000000)
        return false;

    if (unk_address != 0)
        return false;

    // Hard limit set by the RO module, it is unknown what the value means
    if (code_offset < 0x138)
        return false;

    if (module_name_offset < code_offset)
        return false;

    if (module_name_offset > segment_table_offset)
        return false;

    if (export_table_offset < segment_table_offset)
        return false;

    if (export_table_offset > export_tree_offset)
        return false;

    if (unk1_offset < export_tree_offset)
        return false;

    if (unk1_offset > export_strings_offset)
        return false;

    if (unk2_offset < export_strings_offset)
        return false;

    if (unk2_offset > import_patches_offset)
        return false;

    if (import_table1_offset < import_patches_offset)
        return false;

    if (import_table1_offset > import_table2_offset)
        return false;

    if (import_table3_offset < import_table2_offset)
        return false;

    if (import_table3_offset > import_strings_offset)
        return false;

    if (unk3_offset < import_strings_offset)
        return false;

    if (unk3_offset > relocation_patches_offset)
        return false;

    if (unk4_offset < relocation_patches_offset)
        return false;

    if (unk4_offset > unk_offset)
        return false;

    if (unk_offset > file_size)
        return false;

    if (name_offset) {
        name_offset += base;
        if (name_offset > end)
            return false;
    }

    if (code_offset) {
        code_offset += base;
        if (code_offset > end)
            return false;
    }

    if (unk_offset) {
        unk_offset += base;
        if (unk_offset > end)
            return false;
    }

    if (module_name_offset) {
        module_name_offset += base;
        if (module_name_offset > end)
            return false;
    }

    if (segment_table_offset) {
        segment_table_offset += base;
        if (segment_table_offset > end)
            return false;
    }

    if (export_table_offset) {
        export_table_offset += base;
        if (export_table_offset > end)
            return false;
    }

    if (unk1_offset) {
        unk1_offset += base;
        if (unk1_offset > end)
            return false;
    }

    if (export_strings_offset) {
        export_strings_offset += base;
        if (export_strings_offset > end)
            return false;
    }

    if (export_tree_offset) {
        export_tree_offset += base;
        if (export_tree_offset > end)
            return false;
    }

    if (unk2_offset) {
        unk2_offset += base;
        if (unk2_offset > end)
            return false;
    }

    if (import_patches_offset) {
        import_patches_offset += base;
        if (import_patches_offset > end)
            return false;
    }

    if (import_table1_offset) {
        import_table1_offset += base;
        if (import_table1_offset > end)
            return false;
    }

    if (import_table2_offset) {
        import_table2_offset += base;
        if (import_table2_offset > end)
            return false;
    }

    if (import_table3_offset) {
        import_table3_offset += base;
        if (import_table3_offset > end)
            return false;
    }

    if (import_strings_offset) {
        import_strings_offset += base;
        if (import_strings_offset > end)
            return false;
    }

    if (unk3_offset) {
        unk3_offset += base;
        if (unk3_offset > end)
            return false;
    }

    if (relocation_patches_offset) {
        relocation_patches_offset += base;
        if (relocation_patches_offset > end)
            return false;
    }

    if (unk4_offset) {
        unk4_offset += base;
        if (unk4_offset > end)
            return false;
    }

    if (code_offset + code_size > end ||
        unk_offset + unk_size > end ||
        module_name_offset + module_name_size > end ||
        segment_table_offset + sizeof(SegmentTableEntry) * segment_table_num > end ||
        export_table_offset + sizeof(ExportTableEntry) * export_table_num > end ||
        unk1_offset + sizeof(u32) * unk1_size > end ||
        export_strings_offset + export_strings_num > end ||
        export_tree_offset + sizeof(ExportTreeEntry) * export_tree_num > end ||
        unk2_offset + sizeof(Unk2Patch) * unk2_num > end ||
        import_patches_offset + sizeof(Patch) * import_patches_num > end ||
        import_table1_offset + sizeof(ImportTableEntry) * import_table1_num > end ||
        import_table2_offset + sizeof(ImportTableEntry) * import_table2_num > end ||
        import_table3_offset + sizeof(ImportTableEntry) * import_table3_num > end ||
        import_strings_offset + import_strings_num > end ||
        unk3_offset + sizeof(Unk3Patch) * unk3_num > end ||
        relocation_patches_offset + sizeof(Patch) * relocation_patches_num > end ||
        unk4_offset + 12 * unk4_num > end) {
            return false;
    }

    return true;
}

static void ApplyPatch(Patch* patch, u32 patch_base, u32 patch_address, u32* patch_address1 = nullptr) {
    if (!patch_address1)
        patch_address1 = &patch_address;

    if (patch_address == 0x119C74)
        __debugbreak();

    switch (patch->type) {
        case 2:
            Memory::Write32(patch_address, patch_base + patch->x);
            break;
        case 3:
            Memory::Write32(patch_address, patch_base + patch->x - *patch_address1);
            break;
        default:
            LOG_CRITICAL(Service_APT, "Unknown patch type %u", patch->type);
    }
}

static void ApplyImportPatches(CROHeader& header, u32 base) {
    u32 patch_base = 0;

    if (header.GetImportPatchesTargetSegment() < header.segment_table_num) {
        SegmentTableEntry base_segment = header.GetSegmentTableEntry(header.GetImportPatchesTargetSegment());
        patch_base = base_segment.segment_offset + header.GetImportPatchesSegmentOffset();
    }

    u32 v10 = 1;
    for (int i = 0; i < header.import_patches_num; ++i) {
        Patch* patch = header.GetImportPatch(i);
        SegmentTableEntry target_segment = header.GetSegmentTableEntry(patch->GetTargetSegment());
        ApplyPatch(patch, patch_base, target_segment.segment_offset + patch->GetSegmentOffset());
        if (v10)
            patch->unk2 = 0;
        v10 = patch->unk;
    }
}

static void ApplyListPatches(CROHeader& header, Patch* first_patch, u32 patch_base) {
    Patch* current_patch = first_patch;

    while (current_patch) {
        SegmentTableEntry target_segment = header.GetSegmentTableEntry(current_patch->GetTargetSegment());
        ApplyPatch(current_patch, patch_base, target_segment.segment_offset + current_patch->GetSegmentOffset());

        if (current_patch->unk)
            break;
        ++current_patch;
    }

    first_patch->unk2 = 1;
}

static void ApplyUnk3Patches(CROHeader& header, CROHeader* crs, u32 base) {
    for (int i = 0; i < header.unk3_num; ++i) {
        Unk3Patch* patch = header.GetUnk3PatchEntry(i);
        SegmentTableEntry segment = header.GetSegmentTableEntry(patch->GetTargetSegment());
        u32 patch_base = segment.segment_offset + patch->GetSegmentOffset();
        u32 patches_table = base + patch->patches_offset;

        Patch* first_patch = reinterpret_cast<Patch*>(Memory::GetPointer(patches_table));
        ApplyListPatches(*crs, first_patch, patch_base);
    }
}

static void ApplyRelocationPatches(CROHeader& header, u32 base, u32 section0) {
    for (int i = 0; i < header.relocation_patches_num; ++i) {
        Patch* patch = header.GetRelocationPatchEntry(i);
        u32 segment_id = patch->GetTargetSegment();
        SegmentTableEntry target_segment = header.GetSegmentTableEntry(segment_id);
        u32 target_segment_offset = target_segment.segment_offset;

        if (segment_id == 2)
            target_segment_offset = section0;

        SegmentTableEntry base_segment = header.GetSegmentTableEntry(patch->unk);

        u32 patch_address = target_segment_offset + patch->GetSegmentOffset();
        u32 patch_address1 = target_segment.segment_offset + patch->GetSegmentOffset();

        ApplyPatch(patch, base_segment.segment_offset, patch_address, &patch_address1);
    }
}

static const u32 EXPORT_TABLE_FINISHED = 0x8000;

static u32 FindExportByName(CROHeader& header, char* str) {
    if (header.export_tree_num) {
        ExportTreeEntry* first_entry = header.GetExportTreeEntry(0);
        u32 len = strlen(str);
        ExportTreeEntry* next_entry = header.GetExportTreeEntry(first_entry->next);
        bool run = false;
        while (!run) {
            u16 next_offset = 0;
            u32 next_len = next_entry->GetSegmentOffset();
            u8 next_segment = str[next_len];
            if (next_len >= len)
                next_offset = next_entry->next;
            else if (!((next_segment >> next_entry->GetTargetSegment()) & 1))
                next_offset = next_entry->next;
            else
                next_offset = next_entry->next_level;
            run = next_offset & EXPORT_TABLE_FINISHED;
            next_entry = header.GetExportTreeEntry(next_offset & ~EXPORT_TABLE_FINISHED);
        }

        u32 export_id = next_entry->export_table_id;
        ExportTableEntry* export_entry = header.GetExportTableEntry(export_id);
        char* export_name = (char*)Memory::GetPointer(export_entry->name_offset);
        if (!strcmp(export_name, str)) {
            SegmentTableEntry segment = header.GetSegmentTableEntry(export_entry->GetTargetSegment());
            return segment.segment_offset + export_entry->GetSegmentOffset();
        }
    }
    return 0;
}

static void ApplyExitPatches(CROHeader& header, CROHeader* crs, u32 base) {
    // Find the "__aeabi_atexit" in the import table 1
    for (int i = 0; i < header.import_table1_num; ++i) {
        ImportTableEntry* entry = header.GetImportTable1Entry(i);
        // The name is already relocated
        char* entry_name = reinterpret_cast<char*>(Memory::GetPointer(entry->name_offset));
        if (!strcmp(entry_name, "__aeabi_atexit")) {
            // Only apply these patches if the CRS exports "nnroAeabiAtexit_"
            u32 offset = FindExportByName(*crs, "nnroAeabiAtexit_");

            ASSERT_MSG(offset, "Could not find nnroAeabiAtexit_ in the CRS");

            // Patch it!
            Patch* first_patch = reinterpret_cast<Patch*>(Memory::GetPointer(entry->symbol_offset));
            ApplyListPatches(header, first_patch, offset);
            return;
        }
    }
}

static void BackApplyImportTable1Patches(CROHeader& old_header, CROHeader& new_header) {
    for (int i = 0; i < old_header.import_table1_num; ++i) {
        ImportTableEntry* entry = old_header.GetImportTable1Entry(i);
        Patch* patch = reinterpret_cast<Patch*>(Memory::GetPointer(entry->symbol_offset));
        if (!patch->unk2) {
            u32 patch_base = FindExportByName(new_header, (char*)Memory::GetPointer(entry->name_offset));

            if (patch_base) {
                Patch* first_patch = reinterpret_cast<Patch*>(Memory::GetPointer(entry->symbol_offset));
                ApplyListPatches(old_header, first_patch, patch_base);
            }
        }
    }
}

static void ApplyImportTable1Patches(CROHeader& header, CROHeader* head) {
    for (int i = 0; i < header.import_table1_num; ++i) {
        ImportTableEntry* entry = header.GetImportTable1Entry(i);
        Patch* patch = reinterpret_cast<Patch*>(Memory::GetPointer(entry->symbol_offset));
        if (!patch->unk2) {
            u32 patch_base = 0;
            while (head) {
                patch_base = FindExportByName(*head, (char*)Memory::GetPointer(entry->name_offset));
                if (patch_base)
                    break;
                head = reinterpret_cast<CROHeader*>(Memory::GetPointer(head->next_cro));
            }
            if (patch_base) {
                Patch* first_patch = reinterpret_cast<Patch*>(Memory::GetPointer(entry->symbol_offset));
                ApplyListPatches(header, first_patch, patch_base);
            }
        }
    }
}

static u32 GetCROBaseByName(char* name) {
    for (u32 base : loaded_cros) {
        CROHeader* header = reinterpret_cast<CROHeader*>(Memory::GetPointer(base));
        char* cro_name = reinterpret_cast<char*>(Memory::GetPointer(header->name_offset));

        if (!strcmp(cro_name, name))
            return base;
    }
    return 0;
}

static void ApplyUnk2Patches(CROHeader& header, u32 base) {
    for (int i = 0; i < header.unk2_num; ++i) {
        Unk2Patch* entry = header.GetUnk2PatchEntry(i);
        u32 cro_base = GetCROBaseByName(reinterpret_cast<char*>(Memory::GetPointer(entry->string_offset)));
        if (cro_base == 0)
            continue;

        CROHeader* patch_cro = reinterpret_cast<CROHeader*>(Memory::GetPointer(cro_base));
        // Apply the patches from the first table
        for (int j = 0; j < entry->table1_num; ++j) {
            Unk2TableEntry* table1_entry = entry->GetTable1Entry(j);
            u32 unk1_table_entry = patch_cro->GetUnk1TableEntry(table1_entry->offset_or_index);
            u32 base_segment_id = unk1_table_entry & 0xF;
            u32 base_segment_offset = unk1_table_entry >> 4;
            SegmentTableEntry base_segment = patch_cro->GetSegmentTableEntry(base_segment_id);

            Patch* first_patch = reinterpret_cast<Patch*>(Memory::GetPointer(table1_entry->patches_offset));
            ApplyListPatches(header, first_patch, base_segment.segment_offset + base_segment_offset);
        }

        // Apply the patches from the second table
        for (int j = 0; j < entry->table2_num; ++j) {
            Unk2TableEntry* table2_entry = entry->GetTable2Entry(j);
            u32 base_segment_id = table2_entry->offset_or_index & 0xF;
            u32 base_segment_offset = table2_entry->offset_or_index >> 4;
            SegmentTableEntry base_segment = patch_cro->GetSegmentTableEntry(base_segment_id);

            Patch* first_patch = reinterpret_cast<Patch*>(Memory::GetPointer(table2_entry->patches_offset));
            ApplyListPatches(header, first_patch, base_segment.segment_offset + base_segment_offset);
        }
    }
}

static void BackApplyUnk2Patches(CROHeader& header, u32 base, CROHeader& patch_cro, u32 new_base) {
    for (int i = 0; i < header.unk2_num; ++i) {
        Unk2Patch* entry = header.GetUnk2PatchEntry(i);
        char* old_cro_name = reinterpret_cast<char*>(Memory::GetPointer(entry->string_offset));
        char* new_cro_name = reinterpret_cast<char*>(Memory::GetPointer(patch_cro.name_offset));
        if (strcmp(old_cro_name, new_cro_name) != 0)
            continue;

        // Apply the patches from the first table
        for (int j = 0; j < entry->table1_num; ++j) {
            Unk2TableEntry* table1_entry = entry->GetTable1Entry(j);
            u32 unk1_table_entry = patch_cro.GetUnk1TableEntry(table1_entry->offset_or_index);
            u32 base_segment_id = unk1_table_entry & 0xF;
            u32 base_segment_offset = unk1_table_entry >> 4;
            SegmentTableEntry base_segment = patch_cro.GetSegmentTableEntry(base_segment_id);

            Patch* first_patch = reinterpret_cast<Patch*>(Memory::GetPointer(table1_entry->patches_offset));
            ApplyListPatches(header, first_patch, base_segment.segment_offset + base_segment_offset);
        }

        // Apply the patches from the second table
        for (int j = 0; j < entry->table2_num; ++j) {
            Unk2TableEntry* table2_entry = entry->GetTable2Entry(j);
            u32 base_segment_id = table2_entry->offset_or_index & 0xF;
            u32 base_segment_offset = table2_entry->offset_or_index >> 4;
            SegmentTableEntry base_segment = patch_cro.GetSegmentTableEntry(base_segment_id);

            Patch* first_patch = reinterpret_cast<Patch*>(Memory::GetPointer(table2_entry->patches_offset));
            ApplyListPatches(header, first_patch, base_segment.segment_offset + base_segment_offset);
        }
    }
}

static void LoadExportsTable(CROHeader& header, u32 base) {
    for (int i = 0; i < header.export_table_num; ++i) {
        ExportTableEntry* entry = header.GetExportTableEntry(i);
        SegmentTableEntry target_segment = header.GetSegmentTableEntry(entry->GetTargetSegment());
        ExportedSymbol export_;
        export_.cro_base = base;
        export_.cro_offset = target_segment.segment_offset + entry->GetSegmentOffset();
        export_.name = reinterpret_cast<char*>(Memory::GetPointer(entry->name_offset));
        loaded_exports[export_.name] = export_;
    }
}

static void LinkCROs(CROHeader* crs, CROHeader& new_cro, u32 base) {
    if (crs->next_cro) {
        auto v3 = reinterpret_cast<CROHeader*>(Memory::GetPointer(crs->next_cro));
        crs = reinterpret_cast<CROHeader*>(Memory::GetPointer(v3->previous_cro));
        new_cro.previous_cro = v3->previous_cro;
        new_cro.next_cro = 0;
        v3->previous_cro = base;
    } else {
        new_cro.next_cro = 0;
        new_cro.previous_cro = base;
    }

    crs->next_cro = base;
}

static ResultCode LoadCRO(u32 base, u32 size, CROHeader& header, u32 data_section0, u32 data_section1, bool is_crs) {
    // Relocate all offsets
    if (!header.VerifyAndRelocateOffsets(base, size))
        return ResultCode(0xD9012C11);

    if (header.module_name_size &&
        Memory::Read8(header.module_name_offset + header.module_name_size - 1) != 0) {
        // The module name must end with '\0'
        return ResultCode(0xD9012C0B);
    }

    u32 prev_section0 = 0;
    ResultCode result = RESULT_SUCCESS;

    if (!is_crs) {
        // Relocate segments
        result = header.RelocateSegmentsTable(base, size, data_section0, data_section1, prev_section0);
        if (result.IsError())
            return result;
    }

    // Rebase export table
    result = header.RelocateExportsTable(base);

    if (result.IsError())
        return result;

    if (header.export_strings_num &&
        Memory::Read8(header.export_strings_offset + header.export_strings_num - 1) != 0)
        return ResultCode(0xD9012C0B);

    CROHeader* crs = nullptr;
    if (is_crs)
        crs = &header;
    else
        crs = reinterpret_cast<CROHeader*>(Memory::GetPointer(loaded_cros.front()));

    // Rebase unk2
    header.RelocateUnk2Patches(base);

    // Apply import patches
    ApplyImportPatches(header, base);

    // Rebase import table 1 name & symbol offsets
    header.RelocateImportTable1(base);

    // Rebase import tables 2 & 3 symbol offsets
    header.RelocateImportTable2(base);
    header.RelocateImportTable3(base);

    if (!is_crs) {
        // Apply unk3 patches
        ApplyUnk3Patches(header, crs, base);
    }

    // Apply relocation patches
    ApplyRelocationPatches(header, base, prev_section0 + base);

    // Apply import table 1 patches
    ApplyExitPatches(header, crs, base);

    // Import Table 1
    ApplyImportTable1Patches(header, crs);

    // Load exports
    LoadExportsTable(header, base);

    if (!is_crs) {
        // Apply unk2 patches
        ApplyUnk2Patches(header, base);

        // Retroactively apply import table 1 patches to the previous CROs
        // Retroactively apply unk2 patches to the previous CROs
        for (auto itr = loaded_cros.rbegin(); itr != loaded_cros.rend(); ++itr) {
            u32 cro_base = *itr;
            CROHeader* cro_header = reinterpret_cast<CROHeader*>(Memory::GetPointer(cro_base));
            BackApplyImportTable1Patches(*cro_header, header);
            BackApplyUnk2Patches(*cro_header, cro_base, header, base);
        }
    }

    if (!is_crs) {
        // Link the CROs
        LinkCROs(reinterpret_cast<CROHeader*>(Memory::GetPointer(loaded_cros.front())), header, base);
    }

    loaded_cros.push_back(base);

    std::string module_name = Memory::GetString(header.module_name_offset, header.module_name_size);
    LOG_WARNING(Service_LDR, "Loaded CRO name %s", module_name.c_str());

    // Clear the instruction cache
    Core::g_app_core->ClearInstructionCache();

    return RESULT_SUCCESS;
}

/**
 * LDR_RO::Initialize service function
 *  Inputs:
 *      1 : CRS buffer pointer
 *      2 : CRS Size
 *      3 : Process memory address where the CRS will be mapped
 *      4 : Value, must be zero
 *      5 : KProcess handle
 *  Outputs:
 *      0 : Return header
 *      1 : Result of function, 0 on success, otherwise error code
 */
static void Initialize(Service::Interface* self) {
    u32* cmd_buff = Kernel::GetCommandBuffer();
    u8* crs_buffer_ptr = Memory::GetPointer(cmd_buff[1]);
    u32 crs_size       = cmd_buff[2];
    u32 address        = cmd_buff[3];
    u32 value          = cmd_buff[4];
    u32 process        = cmd_buff[5];

    if (value != 0) {
        LOG_WARNING(Service_LDR, "This value should be zero, but is actually %u!", value);
    }

    LOG_WARNING(Service_LDR, "(STUBBED) called. crs_buffer_ptr=0x%08X, crs_size=0x%08X, address=0x%08X, value=0x%08X, process=0x%08X",
                crs_buffer_ptr, crs_size, address, value, process);

    loaded_exports.clear();
    loaded_cros.clear();

    std::shared_ptr<std::vector<u8>> cro = std::make_shared<std::vector<u8>>(crs_size);
    memcpy(cro->data(), crs_buffer_ptr, crs_size);

    // TODO(Subv): Check what the real hardware returns for MemoryState
    auto map_result = Kernel::g_current_process->vm_manager.MapMemoryBlock(address, cro, 0, crs_size, Kernel::MemoryState::Code);

    cmd_buff[0] = IPC::MakeHeader(1, 1, 0);

    if (map_result.Failed()) {
        LOG_ERROR(Service_LDR, "Error mapping memory block %08X", map_result.Code().raw);
        cmd_buff[1] = map_result.Code().raw;
        return;
    }

    CROHeader header;
    memcpy(&header, Memory::GetPointer(address), sizeof(CROHeader));

    ResultCode result = LoadCRO(address, crs_size, header, 0, 0, true);
    cmd_buff[1] = result.raw;

    if (result != RESULT_SUCCESS) {
        LOG_ERROR(Service_LDR, "Error loading CRS %08X", result.raw);
        return;
    }

    memcpy(Memory::GetPointer(address), &header, sizeof(CROHeader));
}

/**
 * LDR_RO::LoadCRR service function
 *  Inputs:
 *      1 : CRR buffer pointer
 *      2 : CRR Size
 *      3 : Value, must be zero
 *      4 : KProcess handle
 *  Outputs:
 *      0 : Return header
 *      1 : Result of function, 0 on success, otherwise error code
 */
static void LoadCRR(Service::Interface* self) {
    u32* cmd_buff = Kernel::GetCommandBuffer();
    u32 crs_buffer_ptr = cmd_buff[1];
    u32 crs_size       = cmd_buff[2];
    u32 value          = cmd_buff[3];
    u32 process        = cmd_buff[4];

    if (value != 0) {
        LOG_WARNING(Service_LDR, "This value should be zero, but is actually %u!", value);
    }

    cmd_buff[0] = IPC::MakeHeader(2, 1, 0);
    cmd_buff[1] = RESULT_SUCCESS.raw;

    LOG_WARNING(Service_LDR, "(STUBBED) called. crs_buffer_ptr=0x%08X, crs_size=0x%08X, value=0x%08X, process=0x%08X",
                crs_buffer_ptr, crs_size, value, process);
}

struct UnknownStructure {
    u32 unk0;
    u32 unk1;
    u32 unk2;
    u32 unk3;
    u32 unk4;
};

static UnknownStructure GetStructure(CROHeader& cro, u32 fix_level) {
    u32 v2 = cro.code_offset + cro.code_size;

    if (v2 <= 0x138)
        v2 = 0x138;

    v2 = std::max<u32>(v2, cro.module_name_offset + cro.module_name_size);
    v2 = std::max<u32>(v2, cro.segment_table_offset + sizeof(SegmentTableEntry) * cro.segment_table_num);

    u32 v4 = v2;

    v2 = std::max<u32>(v2, cro.export_table_offset + sizeof(ExportTableEntry) * cro.export_table_num);
    v2 = std::max<u32>(v2, cro.unk1_offset + cro.unk1_size);
    v2 = std::max<u32>(v2, cro.export_strings_offset + cro.export_strings_num);
    v2 = std::max<u32>(v2, cro.export_tree_offset + sizeof(ExportTreeEntry) * cro.export_tree_num);

    u32 v7 = v2;

    v2 = std::max<u32>(v2, cro.unk2_offset + sizeof(Unk2Patch) * cro.unk2_offset);
    v2 = std::max<u32>(v2, cro.import_patches_offset + sizeof(Patch) * cro.import_patches_num);
    v2 = std::max<u32>(v2, cro.import_table1_offset + sizeof(ImportTableEntry) * cro.import_table1_num);
    v2 = std::max<u32>(v2, cro.import_table2_offset + sizeof(ImportTableEntry) * cro.import_table2_num);
    v2 = std::max<u32>(v2, cro.import_table3_offset + sizeof(ImportTableEntry) * cro.import_table3_num);
    v2 = std::max<u32>(v2, cro.import_strings_offset + cro.import_strings_num);

    u32 v12 = v2;

    v2 = std::max<u32>(v2, cro.unk4_offset + 12 * cro.unk4_num);
    v2 = std::max<u32>(v2, cro.unk3_offset + sizeof(Unk3Patch) * cro.unk3_num);
    v2 = std::max<u32>(v2, cro.relocation_patches_offset + sizeof(Patch) * cro.relocation_patches_num);

    UnknownStructure ret;
    ret.unk0 = v2;
    ret.unk1 = v12;
    ret.unk2 = v7;
    ret.unk3 = v4;
    ret.unk4 = 0;
    return ret;
}

static void LoadExeCRO(Service::Interface* self) {
    u32* cmd_buff = Kernel::GetCommandBuffer();
    u8* cro_buffer = Memory::GetPointer(cmd_buff[1]);
    u32 address = cmd_buff[2];
    u32 size = cmd_buff[3];

    u32 level = cmd_buff[10];

    bool link = cmd_buff[9] & 0xFF;

    ASSERT_MSG(link, "Link must be set");

    std::shared_ptr<std::vector<u8>> cro = std::make_shared<std::vector<u8>>(size);
    memcpy(cro->data(), cro_buffer, size);

    // TODO(Subv): Check what the real hardware returns for MemoryState
    auto map_result = Kernel::g_current_process->vm_manager.MapMemoryBlock(address, cro, 0, size, Kernel::MemoryState::Code);

    cmd_buff[0] = IPC::MakeHeader(4, 2, 0);

    if (map_result.Failed()) {
        LOG_CRITICAL(Service_LDR, "Error when mapping memory: %08X", map_result.Code().raw);
        cmd_buff[1] = map_result.Code().raw;
        return;
    }

    CROHeader header;
    memcpy(&header, Memory::GetPointer(address), sizeof(CROHeader));

    ResultCode result = LoadCRO(address, size, header, cmd_buff[4], cmd_buff[7], false);
    cmd_buff[1] = result.raw;

    if (result.IsError()) {
        LOG_CRITICAL(Service_LDR, "Error when loading CRO %08X", result.raw);
        return;
    }

    cmd_buff[2] = 0;

    auto struc = GetStructure(header, level);
    u32 value = struc.unk0;

    switch (level) {
    case 1:
        value = struc.unk1;
        break;
    case 2:
        value = struc.unk2;
        break;
    case 3:
        value = struc.unk3;
        break;
    default:
        break;
    }

    memcpy(header.magic, "FIXD", 4);
    header.unk3_offset = value;
    header.unk3_num = 0;
    header.relocation_patches_offset = value;
    header.relocation_patches_num = 0;
    header.unk4_offset = value;
    header.unk4_num = 0;

    if (level >= 2) {
        header.unk2_offset = value;
        header.unk2_num = 0;
        header.import_patches_offset = value;
        header.import_patches_num = 0;
        header.import_table1_offset = value;
        header.import_table1_num = 0;
        header.import_table2_offset = value;
        header.import_table2_num = 0;
        header.import_table3_offset = value;
        header.import_table3_num = 0;
        header.import_strings_offset = value;
        header.import_strings_num = 0;

        if (level >= 3) {
            header.export_table_offset = value;
            header.export_table_num = 0;
            header.unk1_offset = value;
            header.unk1_size = 0;
            header.export_strings_offset = value;
            header.export_strings_num = 0;
            header.export_tree_offset = value;
            header.export_tree_num = 0;
        }
    }

    u32 changed = (value + 0xFFF) >> 12 << 12;
    u32 cro_end = address + size;
    u32 v24 = cro_end - changed;
    cmd_buff[2] = size - v24;
    header.unk_address = size - v24;

    memcpy(Memory::GetPointer(address), &header, sizeof(CROHeader));

    LOG_WARNING(Service_LDR, "Loading CRO address=%08X level=%08X", address, level);
}

static void UnlinkCRO(CROHeader* crs, CROHeader* cro, u32 address) {
    auto v5_base = crs->previous_cro;

    if (v5_base == address) {
        auto v5 = reinterpret_cast<CROHeader*>(Memory::GetPointer(v5_base));
        auto v7_base = v5->next_cro;
        if (v7_base) {
            auto v7 = reinterpret_cast<CROHeader*>(Memory::GetPointer(v7_base));
            v7->previous_cro = v5->previous_cro;
        }
        crs->previous_cro = v7_base;
    } else {
        auto v8_base = crs->next_cro;
        auto v8 = reinterpret_cast<CROHeader*>(Memory::GetPointer(v8_base));
        if (v8_base == address) {
            auto v8 = reinterpret_cast<CROHeader*>(Memory::GetPointer(v8_base));
            auto v9_base = v8->next_cro;
            if (v9_base) {
                auto v9 = reinterpret_cast<CROHeader*>(Memory::GetPointer(v9_base));
                v9->previous_cro = v8->previous_cro;
            }
            crs->next_cro = v9_base;
        } else {
            auto v10_base = cro->next_cro;
            if (v10_base) {
                auto v11_base = cro->previous_cro;
                auto v11 = reinterpret_cast<CROHeader*>(Memory::GetPointer(v11_base));
                auto v10 = reinterpret_cast<CROHeader*>(Memory::GetPointer(v10_base));
                v11->next_cro = v10_base;
                v10->previous_cro = v11_base;
            } else {
                auto v16_base = cro->previous_cro;
                auto v16 = reinterpret_cast<CROHeader*>(Memory::GetPointer(v16_base));
                if (v8_base && v8->previous_cro == address) {
                    v8->previous_cro = v16_base;
                } else {
                    auto v5 = reinterpret_cast<CROHeader*>(Memory::GetPointer(v5_base));
                    v5->previous_cro = v16_base;
                }
                v16->next_cro = 0;
            }
        }
    }

    cro->previous_cro = 0;
    cro->next_cro = 0;
}

static void UnloadImportTablePatches(CROHeader* cro, Patch* first_patch, u32 base_offset) {
    Patch* patch = first_patch;
    while (patch) {
        SegmentTableEntry target_segment = cro->GetSegmentTableEntry(patch->GetTargetSegment());
        ApplyPatch(patch, base_offset, target_segment.segment_offset + patch->GetSegmentOffset());

        if (patch->unk)
            break;

        patch++;
    }

    first_patch->unk2 = 0;
}

static u32 CalculateBaseOffset(CROHeader* cro) {
    u32 base_offset = 0;

    if (cro->GetImportPatchesTargetSegment() < cro->segment_table_num) {
        SegmentTableEntry base_segment = cro->GetSegmentTableEntry(cro->GetImportPatchesTargetSegment());
        if (cro->GetImportPatchesSegmentOffset() < base_segment.segment_size)
            base_offset = base_segment.segment_offset + cro->GetImportPatchesSegmentOffset();
    }

    return base_offset;
}

static void UnloadImportTable1Patches(CROHeader* cro, u32 base_offset) {
    for (int i = 0; i < cro->import_table1_num; ++i) {
        ImportTableEntry* entry = cro->GetImportTable1Entry(i);
        Patch* first_patch = reinterpret_cast<Patch*>(Memory::GetPointer(entry->symbol_offset));
        UnloadImportTablePatches(cro, first_patch, base_offset);
    }
}

static void UnloadImportTable2Patches(CROHeader* cro, u32 base_offset) {
    for (int i = 0; i < cro->import_table2_num; ++i) {
        ImportTableEntry* entry = cro->GetImportTable2Entry(i);
        Patch* first_patch = reinterpret_cast<Patch*>(Memory::GetPointer(entry->symbol_offset));
        UnloadImportTablePatches(cro, first_patch, base_offset);
    }
}

static void UnloadImportTable3Patches(CROHeader* cro, u32 base_offset) {
    for (int i = 0; i < cro->import_table3_num; ++i) {
        ImportTableEntry* entry = cro->GetImportTable3Entry(i);
        Patch* first_patch = reinterpret_cast<Patch*>(Memory::GetPointer(entry->symbol_offset));
        UnloadImportTablePatches(cro, first_patch, base_offset);
    }
}

static void ApplyCRSImportTable1UnloadPatches(CROHeader* crs, CROHeader& unload, u32 base_offset) {
    for (int i = 0; i < crs->import_table1_num; ++i) {
        ImportTableEntry* entry = crs->GetImportTable1Entry(i);
        Patch* first_patch = reinterpret_cast<Patch*>(Memory::GetPointer(entry->symbol_offset));
        if (first_patch->unk2)
            if (FindExportByName(unload, reinterpret_cast<char*>(Memory::GetPointer(entry->name_offset))))
                UnloadImportTablePatches(crs, first_patch, base_offset);
    }
}

static void UnloadUnk2Patches(CROHeader* cro, CROHeader* unload, u32 base_offset) {
    char* unload_name = reinterpret_cast<char*>(Memory::GetPointer(unload->name_offset));
    for (int i = 0; i < cro->unk2_num; ++i) {
        Unk2Patch* entry = cro->GetUnk2PatchEntry(i);
        // Find the patch that corresponds to the CRO that is being unloaded
        if (strcmp(reinterpret_cast<char*>(Memory::GetPointer(entry->string_offset)), unload_name) == 0) {

            // Apply the table 1 patches
            for (int j = 0; j < entry->table1_num; ++j) {
                Unk2TableEntry* table1_entry = entry->GetTable1Entry(j);
                Patch* first_patch = reinterpret_cast<Patch*>(Memory::GetPointer(table1_entry->patches_offset));
                UnloadImportTablePatches(cro, first_patch, base_offset);
            }

            // Apply the table 2 patches
            for (int j = 0; j < entry->table1_num; ++j) {
                Unk2TableEntry* table2_entry = entry->GetTable2Entry(j);
                Patch* first_patch = reinterpret_cast<Patch*>(Memory::GetPointer(table2_entry->patches_offset));
                UnloadImportTablePatches(cro, first_patch, base_offset);
            }
            break;
        }
    }
}

static void ApplyCRSUnloadPatches(CROHeader* crs, CROHeader& unload) {
    u32 base_offset = CalculateBaseOffset(crs);

    ApplyCRSImportTable1UnloadPatches(crs, unload, base_offset);
}

static void UnrebaseImportTable3(CROHeader* cro, u32 address) {
    for (int i = 0; i < cro->import_table3_num; ++i) {
        ImportTableEntry* entry = cro->GetImportTable3Entry(i);
        if (entry->symbol_offset)
            entry->symbol_offset -= address;
    }
}

static void UnrebaseImportTable2(CROHeader* cro, u32 address) {
    for (int i = 0; i < cro->import_table2_num; ++i) {
        ImportTableEntry* entry = cro->GetImportTable2Entry(i);
        if (entry->symbol_offset)
            entry->symbol_offset -= address;
    }
}

static void UnrebaseImportTable1(CROHeader* cro, u32 address) {
    for (int i = 0; i < cro->import_table1_num; ++i) {
        ImportTableEntry* entry = cro->GetImportTable1Entry(i);
        if (entry->name_offset)
            entry->name_offset -= address;
        if (entry->symbol_offset)
            entry->symbol_offset -= address;
    }
}

static void UnrebaseUnk2Patches(CROHeader* cro, u32 address) {
    for (int i = 0; i < cro->unk2_num; ++i) {
        Unk2Patch* entry = cro->GetUnk2PatchEntry(i);
        if (entry->string_offset)
            entry->string_offset -= address;
        if (entry->table1_offset)
            entry->table1_offset -= address;
        if (entry->table2_offset)
            entry->table2_offset -= address;
    }
}

static void UnrebaseExportsTable(CROHeader* cro, u32 address) {
    for (int i = 0; i < cro->export_table_num; ++i) {
        ExportTableEntry* entry = cro->GetExportTableEntry(i);
        if (entry->name_offset)
            entry->name_offset -= address;
    }
}

static void UnrebaseSegments(CROHeader* cro, u32 address) {
    for (int i = 0; i < cro->segment_table_num; ++i) {
        SegmentTableEntry entry = cro->GetSegmentTableEntry(i);
        if (entry.segment_id == 3)
            entry.segment_offset = 0;
        else if (entry.segment_id)
            entry.segment_offset -= address;
        cro->SetSegmentTableEntry(i, entry);
    }
}

static void UnrebaseCRO(CROHeader* cro, u32 address) {
    UnrebaseImportTable3(cro, address);
    UnrebaseImportTable2(cro, address);
    UnrebaseImportTable1(cro, address);
    UnrebaseUnk2Patches(cro, address);
    UnrebaseExportsTable(cro, address);
    UnrebaseSegments(cro, address);

    if (cro->name_offset)
        cro->name_offset -= address;

    if (cro->code_offset)
        cro->code_offset -= address;

    if (cro->unk_offset)
        cro->unk_offset -= address;

    if (cro->module_name_offset)
        cro->module_name_offset -= address;

    if (cro->segment_table_offset)
        cro->segment_table_offset -= address;

    if (cro->export_table_offset)
        cro->export_table_offset -= address;

    if (cro->unk1_offset)
        cro->unk1_offset -= address;

    if (cro->export_strings_offset)
        cro->export_strings_offset -= address;

    if (cro->export_tree_offset)
        cro->export_tree_offset -= address;

    if (cro->unk2_offset)
        cro->unk2_offset -= address;

    if (cro->import_patches_offset)
        cro->import_patches_offset -= address;

    if (cro->import_table1_offset)
        cro->import_table1_offset -= address;

    if (cro->import_table2_offset)
        cro->import_table2_offset -= address;

    if (cro->import_table3_offset)
        cro->import_table3_offset -= address;

    if (cro->import_strings_offset)
        cro->import_strings_offset -= address;

    if (cro->unk3_offset)
        cro->unk3_offset -= address;

    if (cro->relocation_patches_offset)
        cro->relocation_patches_offset -= address;

    if (cro->unk4_offset)
        cro->unk4_offset -= address;
}

static void UnloadExports(u32 address) {
    for (auto itr = loaded_exports.begin(); itr != loaded_exports.end();) {
        if (itr->second.cro_base == address)
            itr = loaded_exports.erase(itr);
        else
            ++itr;
    }
}

static ResultCode UnloadCRO(u32 address) {
    // If there's only one loaded CRO, it must be the CRS, which can not be unloaded like this
    if (loaded_cros.size() == 1) {
        return ResultCode(0xD9012C1E);
    }

    CROHeader* crs = reinterpret_cast<CROHeader*>(Memory::GetPointer(loaded_cros.front()));
    CROHeader* unload = reinterpret_cast<CROHeader*>(Memory::GetPointer(address));
    u32 size = unload->file_size;

    UnlinkCRO(crs, unload, address);

    u32 base_offset = CalculateBaseOffset(unload);

    UnloadImportTable1Patches(unload, base_offset);
    UnloadImportTable2Patches(unload, base_offset);
    UnloadImportTable3Patches(unload, base_offset);

    for (u32 base : loaded_cros) {
        if (base == address)
            continue;
        CROHeader* cro = reinterpret_cast<CROHeader*>(Memory::GetPointer(base));
        ApplyCRSUnloadPatches(cro, *unload);
        base_offset = CalculateBaseOffset(cro);
        UnloadUnk2Patches(cro, unload, base_offset);
    }

    UnrebaseCRO(unload, address);
    unload->unk_address = 0;

    loaded_cros.erase(std::remove(loaded_cros.begin(), loaded_cros.end(), address), loaded_cros.end());

    UnloadExports(address);

    Kernel::g_current_process->vm_manager.UnmapRange(address, size);

    // TODO(Subv): Unload symbols and unmap memory
    return RESULT_SUCCESS;
}

static void UnloadCRO(Service::Interface* self) {
    u32* cmd_buff = Kernel::GetCommandBuffer();
    u32 address = cmd_buff[1];
    ResultCode res = UnloadCRO(address);
    cmd_buff[1] = res.raw;
    // Clear the instruction cache
    Core::g_app_core->ClearInstructionCache();
    LOG_WARNING(Service_LDR, "Unloading CRO address=%08X res=%08X", address, res);
}

const Interface::FunctionInfo FunctionTable[] = {
    {0x000100C2, Initialize,            "Initialize"},
    {0x00020082, LoadCRR,               "LoadCRR"},
    {0x00030042, nullptr,               "UnloadCCR"},
    {0x000402C2, LoadExeCRO,            "LoadExeCRO"},
    {0x000500C2, UnloadCRO,             "UnloadCRO"},
    {0x00060042, nullptr,               "CRO_Load?"},
    {0x00070042, nullptr,               "LoadCROSymbols"},
    {0x00080042, nullptr,               "Shutdown"},
    {0x000902C2, nullptr,               "LoadExeCRO_New?"},
};

////////////////////////////////////////////////////////////////////////////////////////////////////
// Interface class

Interface::Interface() {
    Register(FunctionTable);
}

} // namespace<|MERGE_RESOLUTION|>--- conflicted
+++ resolved
@@ -1,16 +1,13 @@
-// Copyright 2016 Citra Emulator Project
+// Copyright 2014 Citra Emulator Project
 // Licensed under GPLv2 or any later version
 // Refer to the license.txt file included.
 
 #include "common/common_types.h"
 #include "common/logging/log.h"
 
-<<<<<<< HEAD
-=======
 #include "core/core.h"
 #include "core/arm/arm_interface.h"
 #include "core/hle/hle.h"
->>>>>>> 943ce6f6
 #include "core/hle/service/ldr_ro.h"
 #include "core/hle/kernel/process.h"
 #include "core/hle/kernel/vm_manager.h"
