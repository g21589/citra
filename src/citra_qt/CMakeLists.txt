set(CMAKE_AUTOMOC ON)
set(CMAKE_INCLUDE_CURRENT_DIR ON)

set(SRCS
            config/controller_config.cpp
            config/controller_config_util.cpp
            config.cpp
            debugger/callstack.cpp
            debugger/disassembler.cpp
            debugger/graphics.cpp
            debugger/graphics_breakpoint_observer.cpp
            debugger/graphics_breakpoints.cpp
            debugger/graphics_cmdlists.cpp
            debugger/graphics_surface.cpp
            debugger/graphics_tracing.cpp
            debugger/graphics_vertex_shader.cpp
            debugger/profiler.cpp
            debugger/ramview.cpp
            debugger/registers.cpp
            util/spinbox.cpp
            util/util.cpp
            bootmanager.cpp
            configure_audio.cpp
            configure_debug.cpp
            configure_dialog.cpp
            configure_general.cpp
<<<<<<< HEAD
            crash_handler.cpp
=======
            configure_system.cpp
>>>>>>> a2748c3f
            game_list.cpp
            hotkeys.cpp
            main.cpp
            ui_settings.cpp
            citra-qt.rc
            Info.plist
            )

set(HEADERS
            config/controller_config.h
            config/controller_config_util.h
            config.h
            debugger/callstack.h
            debugger/disassembler.h
            debugger/graphics.h
            debugger/graphics_breakpoint_observer.h
            debugger/graphics_breakpoints.h
            debugger/graphics_breakpoints_p.h
            debugger/graphics_cmdlists.h
            debugger/graphics_surface.h
            debugger/graphics_tracing.h
            debugger/graphics_vertex_shader.h
            debugger/profiler.h
            debugger/ramview.h
            debugger/registers.h
            util/spinbox.h
            util/util.h
            bootmanager.h
            configure_audio.h
            configure_debug.h
            configure_dialog.h
            configure_general.h
<<<<<<< HEAD
            crash_handler.h
=======
            configure_system.h
>>>>>>> a2748c3f
            game_list.h
            game_list_p.h
            hotkeys.h
            main.h
            ui_settings.h
            version.h
            )

set(UIS
            config/controller_config.ui
            debugger/callstack.ui
            debugger/disassembler.ui
            debugger/profiler.ui
            debugger/registers.ui
            configure.ui
            configure_audio.ui
            configure_debug.ui
            configure_general.ui
            configure_system.ui
            hotkeys.ui
            main.ui
            )

create_directory_groups(${SRCS} ${HEADERS} ${UIS})

if (Qt5_FOUND)
    qt5_wrap_ui(UI_HDRS ${UIS})
else()
    qt4_wrap_ui(UI_HDRS ${UIS})
endif()

if (APPLE)
    set(MACOSX_ICON "../../dist/citra.icns")
    set_source_files_properties(${MACOSX_ICON} PROPERTIES MACOSX_PACKAGE_LOCATION Resources)
    add_executable(citra-qt MACOSX_BUNDLE ${SRCS} ${HEADERS} ${UI_HDRS} ${MACOSX_ICON})
    set_target_properties(citra-qt PROPERTIES MACOSX_BUNDLE_INFO_PLIST ${CMAKE_CURRENT_SOURCE_DIR}/Info.plist)
else()
    add_executable(citra-qt ${SRCS} ${HEADERS} ${UI_HDRS})
endif()
target_link_libraries(citra-qt core video_core audio_core common qhexedit)
target_link_libraries(citra-qt ${OPENGL_gl_LIBRARY} ${CITRA_QT_LIBS})
target_link_libraries(citra-qt ${PLATFORM_LIBRARIES} Threads::Threads)

if(${CMAKE_SYSTEM_NAME} MATCHES "Linux|FreeBSD|OpenBSD|NetBSD")
    install(TARGETS citra-qt RUNTIME DESTINATION "${CMAKE_INSTALL_PREFIX}/bin")
endif()

if (Qt5_FOUND AND MSVC)
    include(WindowsCopyFiles)

    set(Qt5_DLL_DIR "${Qt5_DIR}/../../../bin")
    set(Qt5_PLATFORMS_DIR "${Qt5_DIR}/../../../plugins/platforms/")
    set(DLL_DEST "${CMAKE_BINARY_DIR}/bin/$<CONFIG>/")
    set(PLATFORMS ${DLL_DEST}platforms/)

    windows_copy_files(citra-qt ${Qt5_DLL_DIR} ${DLL_DEST}
        icudt*.dll
        icuin*.dll
        icuuc*.dll
        Qt5Core$<$<CONFIG:Debug>:d>.*
        Qt5Gui$<$<CONFIG:Debug>:d>.*
        Qt5OpenGL$<$<CONFIG:Debug>:d>.*
        Qt5Widgets$<$<CONFIG:Debug>:d>.*
    )
    windows_copy_files(citra-qt ${Qt5_PLATFORMS_DIR} ${PLATFORMS} qwindows$<$<CONFIG:Debug>:d>.*)

    unset(Qt5_DLL_DIR)
    unset(Qt5_PLATFORMS_DIR)
    unset(DLL_DEST)
    unset(PLATFORMS)
endif()<|MERGE_RESOLUTION|>--- conflicted
+++ resolved
@@ -11,6 +11,7 @@
             debugger/graphics_breakpoint_observer.cpp
             debugger/graphics_breakpoints.cpp
             debugger/graphics_cmdlists.cpp
+            debugger/graphics_framebuffer.cpp
             debugger/graphics_surface.cpp
             debugger/graphics_tracing.cpp
             debugger/graphics_vertex_shader.cpp
@@ -24,11 +25,8 @@
             configure_debug.cpp
             configure_dialog.cpp
             configure_general.cpp
-<<<<<<< HEAD
+            configure_system.cpp
             crash_handler.cpp
-=======
-            configure_system.cpp
->>>>>>> a2748c3f
             game_list.cpp
             hotkeys.cpp
             main.cpp
@@ -48,6 +46,7 @@
             debugger/graphics_breakpoints.h
             debugger/graphics_breakpoints_p.h
             debugger/graphics_cmdlists.h
+            debugger/graphics_framebuffer.h
             debugger/graphics_surface.h
             debugger/graphics_tracing.h
             debugger/graphics_vertex_shader.h
@@ -61,11 +60,8 @@
             configure_debug.h
             configure_dialog.h
             configure_general.h
-<<<<<<< HEAD
+            configure_system.h
             crash_handler.h
-=======
-            configure_system.h
->>>>>>> a2748c3f
             game_list.h
             game_list_p.h
             hotkeys.h
@@ -84,7 +80,6 @@
             configure_audio.ui
             configure_debug.ui
             configure_general.ui
-            configure_system.ui
             hotkeys.ui
             main.ui
             )
